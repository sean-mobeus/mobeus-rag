--- conflicted
+++ resolved
@@ -10,36 +10,7 @@
     this.socket = null;
     this.connected = false;
     this.connecting = false;
-<<<<<<< HEAD
-
-    // Session info
-    this.sessionId = null;
-    this.ephemeralToken = null;
-    this.userUuid = null;
-
-    // Audio handling
-    this.audioElement = null;
-    this.mediaStream = null;
-    this.audioTrack = null;
-
-    // Tool calling
-    this.pendingTools = new Map();
-
-    // Configuration
-    this.model = "gpt-4o-realtime-preview-2024-12-17";
-    this.voice = "alloy";
-
-    // Our backend base URL
-    this.backendUrl = BACKEND_BASE_URL;
-
-    // Track audio transcript across events
-    this.accumulatedAudioTranscript = "";
-    this.currentAssistantItemId = null;
-    // Track streaming text parts for assistant messages
-    this.accumulatedContentParts = new Map();
-=======
     this.backendUrl = window.location.origin;
->>>>>>> 9d3f4ee2
   }
 
   /** Connect to backend websocket */
@@ -47,7 +18,9 @@
     if (this.connecting || this.connected) return false;
     this.connecting = true;
     const protocol = this.backendUrl.startsWith("https") ? "wss" : "ws";
-    const url = `${protocol}://${window.location.host}/api/realtime/chat?user_uuid=${encodeURIComponent(
+    const url = `${protocol}://${
+      window.location.host
+    }/api/realtime/chat?user_uuid=${encodeURIComponent(
       userUuid || ""
     )}&instructions=${encodeURIComponent(instructions || "")}`;
     this.socket = new WebSocket(url);
@@ -100,7 +73,10 @@
         content: [{ type: "text", text }],
       },
     });
-    this.sendEvent({ type: "response.create", response: { modalities: ["text", "audio"] } });
+    this.sendEvent({
+      type: "response.create",
+      response: { modalities: ["text", "audio"] },
+    });
   }
 
   cancelResponse() {
@@ -142,7 +118,10 @@
         this.emit("response.audio.done");
         break;
       case "conversation.item.completed":
-        this.emit("message.completed", { role: event.item.role, text: event.item.text || "" });
+        this.emit("message.completed", {
+          role: event.item.role,
+          text: event.item.text || "",
+        });
         break;
       case "error":
         this.emit("error", event.error);
@@ -151,332 +130,6 @@
         this.emit(type, event);
         break;
     }
-<<<<<<< HEAD
-
-    // Handle special event for input audio transcription
-    if (type === "conversation.item.input_audio_transcription.completed") {
-      const transcript = event.transcript || "";
-      const item_id = event.item_id;
-
-      if (transcript) {
-        console.log(`Input audio transcription: "${transcript}"`);
-        this.emit("message.completed", {
-          role: "user",
-          text: transcript.replace(/\n$/, ""), // Remove trailing newline
-          itemId: item_id,
-        });
-      }
-    }
-  }
-
-  /**
-   * Handle completed conversation item
-   */
-  handleConversationItemCompleted(item) {
-    // DEBUG: inspect full conversation.item.completed payload
-    console.log("DEBUG handleConversationItemCompleted full item:", JSON.stringify(item, null, 2));
-
-    if (item.type === "message") {
-      const { role } = item;
-
-      // Extract and concatenate all text or audio transcript segments from content
-      let text = "";
-      if (Array.isArray(item.content)) {
-        for (const contentItem of item.content) {
-          if (contentItem.type === "text" && contentItem.text) {
-            text += contentItem.text;
-          } else if (contentItem.type === "audio" && contentItem.transcript) {
-            text += contentItem.transcript;
-          }
-        }
-      }
-
-      console.log(`Extracted message - ${role}: "${text}"`);
-
-      this.emit("message.completed", {
-        role,
-        text,
-        item,
-      });
-
-    }
-  }
-
-  /**
-   * Handle function call delta (streaming function arguments)
-   */
-  handleFunctionCallDelta(event) {
-    const { call_id, arguments: args } = event;
-
-    // Handle undefined arguments
-    if (!args || args === "undefined") {
-      console.warn(`Received undefined arguments for call_id: ${call_id}`);
-      return;
-    }
-
-    if (!this.pendingTools.has(call_id)) {
-      this.pendingTools.set(call_id, "");
-    }
-
-    const currentArgs = this.pendingTools.get(call_id);
-    this.pendingTools.set(call_id, currentArgs + args);
-
-    this.emit("function_call.delta", { call_id, arguments: args });
-  }
-
-  /**
-   * Handle completed function call
-   */
-  async handleFunctionCallDone(event) {
-    const { call_id, name } = event;
-    const arguments_str = this.pendingTools.get(call_id) || "";
-
-    try {
-      // Handle possible undefined argument strings
-      let arguments_obj = {};
-      if (arguments_str && arguments_str !== "undefined") {
-        try {
-          arguments_obj = JSON.parse(arguments_str);
-        } catch (e) {
-          console.warn(`Invalid function arguments: ${arguments_str}`, e);
-          arguments_obj = { error: "Failed to parse arguments" };
-        }
-      }
-
-      this.emit("function_call.done", {
-        call_id,
-        name,
-        arguments: arguments_obj,
-      });
-
-      // Execute the function call
-      await this.executeFunctionCall(call_id, name, arguments_obj);
-
-      // Clean up
-      this.pendingTools.delete(call_id);
-    } catch (error) {
-      console.error("Failed to handle function call:", error);
-
-      // Send error back to OpenAI
-      this.sendFunctionResult(call_id, {
-        error: error.message,
-      });
-    }
-  }
-
-  /**
-   * Execute function call by calling our backend
-   */
-  async executeFunctionCall(callId, functionName, args) {
-    try {
-      console.log(`Executing function: ${functionName}`, args);
-
-      let result;
-
-      if (functionName === "search_knowledge_base") {
-        // Call our RAG endpoint - use absolute URL to backend
-        const backendUrl = BACKEND_BASE_URL;
-        const response = await fetch(
-          `${backendUrl}/api/realtime/tools/search_knowledge_base`,
-          {
-            method: "POST",
-            headers: { "Content-Type": "application/json" },
-            body: JSON.stringify({
-              query: args.query || "Mobeus",
-              user_uuid: this.userUuid,
-            }),
-          }
-        );
-        result = await response.json();
-        console.log("Search result:", result);
-      } else if (functionName === "update_user_memory") {
-        // Call our memory update endpoint - use absolute URL to backend
-        const backendUrl = BACKEND_BASE_URL;
-        const response = await fetch(
-          `${backendUrl}/api/realtime/tools/update_user_memory`,
-          {
-            method: "POST",
-            headers: { "Content-Type": "application/json" },
-            body: JSON.stringify({
-              information: args.information || "",
-              user_uuid: args.user_uuid || this.userUuid || "default",
-            }),
-          }
-        );
-        result = await response.json();
-      } else {
-        result = { error: `Unknown function: ${functionName}` };
-      }
-
-      // Send result back to OpenAI
-      this.sendFunctionResult(callId, result);
-    } catch (error) {
-      console.error(`Error executing function ${functionName}:`, error);
-      this.sendFunctionResult(callId, { error: error.message });
-    }
-  }
-
-  /**
-   * Send function result back to OpenAI
-   */
-  sendFunctionResult(callId, result) {
-    console.log(`Sending function result for call ${callId}:`, result);
-
-    // Ensure result is serializable
-    const safeResult = JSON.parse(JSON.stringify(result));
-
-    this.sendEvent({
-      type: "conversation.item.create",
-      item: {
-        type: "function_call_output",
-        call_id: callId,
-        output: JSON.stringify(safeResult),
-      },
-    });
-
-    // Generate response after function result
-    this.sendEvent({
-      type: "response.create",
-      response: {
-        modalities: ["text", "audio"],
-      },
-    });
-  }
-
-  /**
-   * Send event to OpenAI via data channel
-   */
-  sendEvent(event) {
-    if (this.dataChannel && this.dataChannel.readyState === "open") {
-      this.dataChannel.send(JSON.stringify(event));
-      return true;
-    }
-    console.warn("Data channel not ready, cannot send event:", event);
-    return false;
-  }
-
-  /**
-   * Send text message to OpenAI
-   */
-  sendText(text) {
-    this.sendEvent({
-      type: "conversation.item.create",
-      item: {
-        type: "message",
-        role: "user",
-        content: [
-          {
-            type: "text",
-            text: text,
-          },
-        ],
-      },
-    });
-
-    // Generate response
-    this.sendEvent({
-      type: "response.create",
-      response: {
-        modalities: ["text", "audio"],
-      },
-    });
-  }
-
-  /**
-   * Cancel current response
-   */
-  cancelResponse() {
-    this.sendEvent({
-      type: "response.cancel",
-    });
-  }
-
-  /**
-   * Log interaction to our backend
-   */
-  async logInteraction(role, message) {
-    if (!this.userUuid) return;
-
-    try {
-      // Send interaction logs to our backend
-      const logUrl = BACKEND_BASE_URL;
-      const response = await fetch(`${logUrl}/api/user-identity/log-interaction`, {
-        method: "POST",
-        headers: { "Content-Type": "application/json" },
-        body: JSON.stringify({
-          uuid: this.userUuid,
-          role,
-          message,
-        }),
-      });
-      // Silently ignore non-OK responses
-      if (!response.ok) {
-        return;
-      }
-    } catch (error) {
-      console.warn("Failed to log interaction:", error);
-    }
-  }
-
-  /**
-   * Disconnect from OpenAI
-   */
-  disconnect() {
-    // Stop audio track
-    if (this.audioTrack) {
-      this.audioTrack.stop();
-    }
-
-    // Close media stream
-    if (this.mediaStream) {
-      this.mediaStream.getTracks().forEach((track) => track.stop());
-    }
-
-    // Close data channel
-    if (this.dataChannel) {
-      this.dataChannel.close();
-    }
-
-    // Close peer connection
-    if (this.peerConnection) {
-      this.peerConnection.close();
-    }
-
-    // Clean up audio element
-    if (this.audioElement) {
-      this.audioElement.srcObject = null;
-    }
-
-    // Reset state
-    this.connected = false;
-    this.connecting = false;
-    this.sessionId = null;
-    this.ephemeralToken = null;
-
-    this.emit("disconnected");
-  }
-
-  /**
-   * Check if client is connected
-   */
-  isConnected() {
-    return this.connected;
-  }
-
-  /**
-   * Get connection status
-   */
-  getStatus() {
-    return {
-      connected: this.connected,
-      connecting: this.connecting,
-      sessionId: this.sessionId,
-      userUuid: this.userUuid,
-      peerConnectionState: this.peerConnection?.connectionState,
-      dataChannelState: this.dataChannel?.readyState,
-    };
-=======
->>>>>>> 9d3f4ee2
   }
 }
 

# React + Vite

This template provides a minimal setup to get React working in Vite with HMR and some ESLint rules.

Currently, two official plugins are available:

- [@vitejs/plugin-react](https://github.com/vitejs/vite-plugin-react/blob/main/packages/plugin-react) uses [Babel](https://babeljs.io/) for Fast Refresh
- [@vitejs/plugin-react-swc](https://github.com/vitejs/vite-plugin-react/blob/main/packages/plugin-react-swc) uses [SWC](https://swc.rs/) for Fast Refresh

## Expanding the ESLint configuration

If you are developing a production application, we recommend using TypeScript with type-aware lint rules enabled. Check out the [TS template](https://github.com/vitejs/vite/tree/main/packages/create-vite/template-react-ts) for information on how to integrate TypeScript and [`typescript-eslint`](https://typescript-eslint.io) in your project.

<<<<<<< HEAD
## Environment variables

- `VITE_BACKEND_BASE_URL` - optional base URL for the back-end API. If not set, the application defaults to `window.location.origin`.
=======
## Archived components

Legacy and experimental React components are kept under `archive/` to avoid cluttering the active codebase. These files are preserved for reference but are not included in the main build.
>>>>>>> b8e5735c
<|MERGE_RESOLUTION|>--- conflicted
+++ resolved
@@ -11,12 +11,11 @@
 
 If you are developing a production application, we recommend using TypeScript with type-aware lint rules enabled. Check out the [TS template](https://github.com/vitejs/vite/tree/main/packages/create-vite/template-react-ts) for information on how to integrate TypeScript and [`typescript-eslint`](https://typescript-eslint.io) in your project.
 
-<<<<<<< HEAD
+
 ## Environment variables
 
 - `VITE_BACKEND_BASE_URL` - optional base URL for the back-end API. If not set, the application defaults to `window.location.origin`.
-=======
+
 ## Archived components
 
 Legacy and experimental React components are kept under `archive/` to avoid cluttering the active codebase. These files are preserved for reference but are not included in the main build.
->>>>>>> b8e5735c

--- conflicted
+++ resolved
@@ -603,88 +603,10 @@
     summary_with_timestamp = f"[{timestamp}] Manual Update: {data.summary}"
     
     try:
-<<<<<<< HEAD
-        prompts_log = os.path.join(LOG_DIR, os.getenv("MOBEUS_ACTUAL_PROMPTS_LOG", "actual_prompts.jsonl"))
-        print(f"🔍 Looking for prompts in: {prompts_log}")
-        
-        if not os.path.exists(prompts_log):
-            print(f"❌ Prompts log not found: {prompts_log}")
-            return {}
-            
-        with open(prompts_log, "r") as f:
-            lines = f.readlines()
-        
-        print(f"📝 Found {len(lines)} total prompt entries")
-        
-        # Find ALL prompts for this user first
-        user_prompts = []
-        for line in reversed(lines):  # Start from most recent
-            try:
-                entry = json.loads(line)
-                if entry.get("user_uuid") == user_uuid:
-                    user_prompts.append(entry)
-            except Exception as e:
-                print(f"⚠️ Error parsing line: {e}")
-                continue
-        
-        print(f"🎯 Found {len(user_prompts)} prompts for user {user_uuid}")
-        
-        if not user_prompts:
-            print(f"❌ No prompts found for user {user_uuid}")
-            return {}
-        
-        # If we have session bounds, try to find prompt within timeframe
-        if session_start and session_end:
-            print(f"🕐 Filtering by session timeframe: {session_start} to {session_end}")
-            
-            try:
-                # Be more generous with time parsing and buffering
-                session_start_dt = datetime.datetime.fromisoformat(session_start.replace('Z', '+00:00').replace('T', ' ').split('+')[0])
-                session_end_dt = datetime.datetime.fromisoformat(session_end.replace('Z', '+00:00').replace('T', ' ').split('+')[0])
-                
-                # Add generous buffers (30 minutes before and after)
-                session_start_dt = session_start_dt - datetime.timedelta(minutes=30)
-                session_end_dt = session_end_dt + datetime.timedelta(minutes=30)
-                
-                print(f"🕐 Expanded search window: {session_start_dt} to {session_end_dt}")
-                
-                for entry in user_prompts:
-                    timestamp_str = entry.get("timestamp", "")
-                    try:
-                        if timestamp_str:
-                            # Handle different timestamp formats more robustly
-                            prompt_time = datetime.datetime.fromisoformat(timestamp_str.replace('Z', '+00:00').replace('T', ' ').split('+')[0])
-                            
-                            print(f"🔍 Checking prompt time: {prompt_time}")
-                            
-                            if session_start_dt <= prompt_time <= session_end_dt:
-                                print(f"✅ Found prompt within session timeframe!")
-                                return entry
-                    except Exception as e:
-                        print(f"⚠️ Error parsing timestamp '{timestamp_str}': {e}")
-                        continue
-                
-                print(f"⚠️ No prompt found in session timeframe, using most recent")
-                
-            except Exception as e:
-                print(f"⚠️ Error with session timeframe logic: {e}")
-        
-        # Always fall back to most recent prompt for this user
-        print(f"✅ Returning most recent prompt for user")
-        return user_prompts[0]
-                    
-    except Exception as e:
-        print(f"❌ Error reading prompts log: {e}")
-        import traceback
-        traceback.print_exc()
-    
-    return {}
-=======
         append_to_summary(uuid, summary_with_timestamp)
         return {"success": True}
     except Exception as e:
         return {"success": False, "error": str(e)}
->>>>>>> 14eedf41
 
 @router.get("/sessions/{uuid}/deep-dive", response_class=HTMLResponse)
 async def session_deep_dive(
